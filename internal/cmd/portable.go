// Copyright (C) 2019 Nicola Murino
//
// This program is free software: you can redistribute it and/or modify
// it under the terms of the GNU Affero General Public License as published
// by the Free Software Foundation, version 3.
//
// This program is distributed in the hope that it will be useful,
// but WITHOUT ANY WARRANTY; without even the implied warranty of
// MERCHANTABILITY or FITNESS FOR A PARTICULAR PURPOSE. See the
// GNU Affero General Public License for more details.
//
// You should have received a copy of the GNU Affero General Public License
// along with this program. If not, see <https://www.gnu.org/licenses/>.

//go:build !noportable
// +build !noportable

package cmd

import (
	"fmt"
	"os"
	"path"
	"path/filepath"
	"strings"
	"time"

	"github.com/sftpgo/sdk"
	"github.com/spf13/cobra"

	"github.com/drakkan/sftpgo/v2/internal/common"
	"github.com/drakkan/sftpgo/v2/internal/dataprovider"
	"github.com/drakkan/sftpgo/v2/internal/kms"
	"github.com/drakkan/sftpgo/v2/internal/service"
	"github.com/drakkan/sftpgo/v2/internal/sftpd"
	"github.com/drakkan/sftpgo/v2/internal/util"
	"github.com/drakkan/sftpgo/v2/internal/version"
	"github.com/drakkan/sftpgo/v2/internal/vfs"
)

var (
	directoryToServe                   string
	portableVirtualDirectories         []string
	portableSFTPDPort                  int
	portableSFTPDIdleTimeout           int
	portableUsername                   string
	portablePassword                   string
	portablePasswordFile               string
	portableStartDir                   string
	portableLogFile                    string
	portableLogLevel                   string
	portableLogUTCTime                 bool
	portablePublicKeys                 []string
	portablePermissions                []string
	portableSSHCommands                []string
	portableAllowedPatterns            []string
	portableDeniedPatterns             []string
	portableFsProvider                 string
	portableS3Bucket                   string
	portableS3Region                   string
	portableS3AccessKey                string
	portableS3AccessSecret             string
	portableS3RoleARN                  string
	portableS3Endpoint                 string
	portableS3StorageClass             string
	portableS3ACL                      string
	portableS3KeyPrefix                string
	portableS3ULPartSize               int
	portableS3ULConcurrency            int
	portableS3ForcePathStyle           bool
	portableS3SkipTLSVerify            bool
	portableGCSBucket                  string
	portableGCSCredentialsFile         string
	portableGCSAutoCredentials         int
	portableGCSStorageClass            string
	portableGCSKeyPrefix               string
	portableFTPDPort                   int
	portableFTPSCert                   string
	portableFTPSKey                    string
	portableWebDAVPort                 int
	portableWebDAVCert                 string
	portableWebDAVKey                  string
	portableHTTPPort                   int
	portableHTTPSCert                  string
	portableHTTPSKey                   string
	portableAzContainer                string
	portableAzAccountName              string
	portableAzAccountKey               string
	portableAzEndpoint                 string
	portableAzAccessTier               string
	portableAzSASURL                   string
	portableAzKeyPrefix                string
	portableAzULPartSize               int
	portableAzULConcurrency            int
	portableAzDLPartSize               int
	portableAzDLConcurrency            int
	portableAzUseEmulator              bool
	portableCryptPassphrase            string
	portableSFTPEndpoint               string
	portableSFTPUsername               string
	portableSFTPPassword               string
	portableSFTPPrivateKeyPath         string
	portableSFTPFingerprints           []string
	portableSFTPPrefix                 string
	portableSFTPDisableConcurrentReads bool
	portableSFTPDBufferSize            int64
	portableCmd                        = &cobra.Command{
		Use:   "portable",
		Short: "Serve a single directory/account",
		Long: `To serve the current working directory with auto generated credentials simply
use:

$ sftpgo portable

Please take a look at the usage below to customize the serving parameters`,
		Run: func(_ *cobra.Command, _ []string) {
			portableDir := directoryToServe
			fsProvider := sdk.GetProviderByName(portableFsProvider)
			if !filepath.IsAbs(portableDir) {
				if fsProvider == sdk.LocalFilesystemProvider {
					portableDir, _ = filepath.Abs(portableDir)
				} else {
					portableDir = os.TempDir()
				}
			}
			permissions := make(map[string][]string)
			permissions["/"] = portablePermissions
			portableGCSCredentials := ""
			if fsProvider == sdk.GCSFilesystemProvider && portableGCSCredentialsFile != "" {
				contents, err := getFileContents(portableGCSCredentialsFile)
				if err != nil {
					fmt.Printf("Unable to get GCS credentials: %v\n", err)
					os.Exit(1)
				}
				portableGCSCredentials = contents
				portableGCSAutoCredentials = 0
			}
			portableSFTPPrivateKey := ""
			if fsProvider == sdk.SFTPFilesystemProvider && portableSFTPPrivateKeyPath != "" {
				contents, err := getFileContents(portableSFTPPrivateKeyPath)
				if err != nil {
					fmt.Printf("Unable to get SFTP private key: %v\n", err)
					os.Exit(1)
				}
				portableSFTPPrivateKey = contents
			}
			if portableFTPDPort >= 0 && portableFTPSCert != "" && portableFTPSKey != "" {
				keyPairs := []common.TLSKeyPair{
					{
						Cert: portableFTPSCert,
						Key:  portableFTPSKey,
						ID:   common.DefaultTLSKeyPaidID,
					},
				}
				_, err := common.NewCertManager(keyPairs, filepath.Clean(defaultConfigDir),
					"FTP portable")
				if err != nil {
					fmt.Printf("Unable to load FTPS key pair, cert file %q key file %q error: %v\n",
						portableFTPSCert, portableFTPSKey, err)
					os.Exit(1)
				}
			}
			if portableWebDAVPort >= 0 && portableWebDAVCert != "" && portableWebDAVKey != "" {
				keyPairs := []common.TLSKeyPair{
					{
						Cert: portableWebDAVCert,
						Key:  portableWebDAVKey,
						ID:   common.DefaultTLSKeyPaidID,
					},
				}
				_, err := common.NewCertManager(keyPairs, filepath.Clean(defaultConfigDir),
					"WebDAV portable")
				if err != nil {
					fmt.Printf("Unable to load WebDAV key pair, cert file %q key file %q error: %v\n",
						portableWebDAVCert, portableWebDAVKey, err)
					os.Exit(1)
				}
			}
			if portableHTTPPort >= 0 && portableHTTPSCert != "" && portableHTTPSKey != "" {
				keyPairs := []common.TLSKeyPair{
					{
						Cert: portableHTTPSCert,
						Key:  portableHTTPSKey,
						ID:   common.DefaultTLSKeyPaidID,
					},
				}
				_, err := common.NewCertManager(keyPairs, filepath.Clean(defaultConfigDir),
					"HTTP portable")
				if err != nil {
					fmt.Printf("Unable to load HTTPS key pair, cert file %q key file %q error: %v\n",
						portableHTTPSCert, portableHTTPSKey, err)
					os.Exit(1)
				}
			}
			pwd := portablePassword
			if portablePasswordFile != "" {
				content, err := os.ReadFile(portablePasswordFile)
				if err != nil {
					fmt.Printf("Unable to read password file %q: %v", portablePasswordFile, err)
					os.Exit(1)
				}
				pwd = strings.TrimSpace(string(content))
			}

			var vFolder []vfs.VirtualFolder
			if len(portableVirtualDirectories) > 0 {
				folderMapping, err := parseFoldersFromStringSlice(portableVirtualDirectories)
				if err != nil {
					fmt.Printf("Unable to parse virtual folder mapping %q: %s", portableVirtualDirectories, err)
					os.Exit(1)
				}
				for hostPath, virtual := range folderMapping {
					vFolder = append(vFolder, vfs.VirtualFolder{
						BaseVirtualFolder: vfs.BaseVirtualFolder{
							Name:       hostPath,
							MappedPath: hostPath,
						},
						VirtualPath: virtual.VirtualPath,
					})
					if len(virtual.Permissions) > 0 {
						permissions[virtual.VirtualPath] = virtual.Permissions
					} else {
						permissions[virtual.VirtualPath] = []string{dataprovider.PermListItems}
					}
				}
			}

			service.SetGraceTime(graceTime)
			service := service.Service{
				ConfigDir:     util.CleanDirInput(configDir),
				ConfigFile:    configFile,
				LogFilePath:   portableLogFile,
				LogMaxSize:    defaultLogMaxSize,
				LogMaxBackups: defaultLogMaxBackup,
				LogMaxAge:     defaultLogMaxAge,
				LogCompress:   defaultLogCompress,
				LogLevel:      portableLogLevel,
				LogUTCTime:    portableLogUTCTime,
				Shutdown:      make(chan bool),
				PortableMode:  1,
				PortableUser: dataprovider.User{
					VirtualFolders: vFolder,
					BaseUser: sdk.BaseUser{
						Username:    portableUsername,
						Password:    pwd,
						PublicKeys:  portablePublicKeys,
						Permissions: permissions,
						HomeDir:     portableDir,
						Status:      1,
					},
					Filters: dataprovider.UserFilters{
						BaseUserFilters: sdk.BaseUserFilters{
							FilePatterns:   parsePatternsFilesFilters(),
							StartDirectory: portableStartDir,
						},
					},
					FsConfig: vfs.Filesystem{
						Provider: sdk.GetProviderByName(portableFsProvider),
						S3Config: vfs.S3FsConfig{
							BaseS3FsConfig: sdk.BaseS3FsConfig{
								Bucket:            portableS3Bucket,
								Region:            portableS3Region,
								AccessKey:         portableS3AccessKey,
								RoleARN:           portableS3RoleARN,
								Endpoint:          portableS3Endpoint,
								StorageClass:      portableS3StorageClass,
								ACL:               portableS3ACL,
								KeyPrefix:         portableS3KeyPrefix,
								UploadPartSize:    int64(portableS3ULPartSize),
								UploadConcurrency: portableS3ULConcurrency,
								ForcePathStyle:    portableS3ForcePathStyle,
								SkipTLSVerify:     portableS3SkipTLSVerify,
							},
							AccessSecret: kms.NewPlainSecret(portableS3AccessSecret),
						},
						GCSConfig: vfs.GCSFsConfig{
							BaseGCSFsConfig: sdk.BaseGCSFsConfig{
								Bucket:               portableGCSBucket,
								AutomaticCredentials: portableGCSAutoCredentials,
								StorageClass:         portableGCSStorageClass,
								KeyPrefix:            portableGCSKeyPrefix,
							},
							Credentials: kms.NewPlainSecret(portableGCSCredentials),
						},
						AzBlobConfig: vfs.AzBlobFsConfig{
							BaseAzBlobFsConfig: sdk.BaseAzBlobFsConfig{
								Container:           portableAzContainer,
								AccountName:         portableAzAccountName,
								Endpoint:            portableAzEndpoint,
								AccessTier:          portableAzAccessTier,
								KeyPrefix:           portableAzKeyPrefix,
								UseEmulator:         portableAzUseEmulator,
								UploadPartSize:      int64(portableAzULPartSize),
								UploadConcurrency:   portableAzULConcurrency,
								DownloadPartSize:    int64(portableAzDLPartSize),
								DownloadConcurrency: portableAzDLConcurrency,
							},
							AccountKey: kms.NewPlainSecret(portableAzAccountKey),
							SASURL:     kms.NewPlainSecret(portableAzSASURL),
						},
						CryptConfig: vfs.CryptFsConfig{
							Passphrase: kms.NewPlainSecret(portableCryptPassphrase),
						},
						SFTPConfig: vfs.SFTPFsConfig{
							BaseSFTPFsConfig: sdk.BaseSFTPFsConfig{
								Endpoint:                portableSFTPEndpoint,
								Username:                portableSFTPUsername,
								Fingerprints:            portableSFTPFingerprints,
								Prefix:                  portableSFTPPrefix,
								DisableCouncurrentReads: portableSFTPDisableConcurrentReads,
								BufferSize:              portableSFTPDBufferSize,
							},
							Password:   kms.NewPlainSecret(portableSFTPPassword),
							PrivateKey: kms.NewPlainSecret(portableSFTPPrivateKey),
						},
					},
				},
			}
			err := service.StartPortableMode(portableSFTPDPort, portableFTPDPort, portableWebDAVPort, portableHTTPPort,
				portableSSHCommands, portableFTPSCert, portableFTPSKey, portableWebDAVCert, portableWebDAVKey,
				portableHTTPSCert, portableHTTPSKey)
			if err == nil {
				if portableSFTPDIdleTimeout >= 0 {
					go shutdownSFTPDOnInactivity(&service, portableSFTPDPort, portableSFTPDIdleTimeout)
				}
				service.Wait()
				if service.Error == nil {
					os.Exit(0)
				}
			}
			os.Exit(1)
		},
	}
)

func init() {
	version.AddFeature("+portable")

	portableCmd.Flags().StringVarP(&directoryToServe, "directory", "d", ".", `Path to the directory to serve.
This can be an absolute path or a path
relative to the current directory
`)
	portableCmd.Flags().StringVar(&portableStartDir, "start-directory", "/", `Alternate start directory.
This is a virtual path not a filesystem
path`)
	portableCmd.Flags().StringSliceVarP(&portableVirtualDirectories, "virtual-directory", "v", nil, fmt.Sprintf(`virtual directory mapping: "-v <host-path>[:<virtual-path>[:<permission>[;<permission>]]]".
available permissions: "%s"`, strings.Join(dataprovider.AvailablePermissions, ",")))
	portableCmd.Flags().IntVarP(&portableSFTPDPort, "sftpd-port", "s", 0, `0 means a random unprivileged port,
< 0 disabled`)
	portableCmd.Flags().IntVarP(&portableSFTPDIdleTimeout, "sftpd-idle-timeout", "I", -1, `shutdown sftpd server if there are no active connections for the given amount of seconds. A value of "-1" disables the automatic shutdown.`)
	portableCmd.Flags().IntVar(&portableFTPDPort, "ftpd-port", -1, `0 means a random unprivileged port,
< 0 disabled`)
	portableCmd.Flags().IntVar(&portableWebDAVPort, "webdav-port", -1, `0 means a random unprivileged port,
< 0 disabled`)
	portableCmd.Flags().IntVar(&portableHTTPPort, "httpd-port", -1, `0 means a random unprivileged port,
< 0 disabled`)
	portableCmd.Flags().StringSliceVar(&portableSSHCommands, "ssh-commands", sftpd.GetDefaultSSHCommands(),
		`SSH commands to enable.
"*" means any supported SSH command
including scp
`)
	portableCmd.Flags().StringVarP(&portableUsername, "username", "u", "", `Leave empty to use an auto generated
value`)
	portableCmd.Flags().StringVarP(&portablePassword, "password", "p", "", `Leave empty to use an auto generated
value`)
	portableCmd.Flags().StringVar(&portablePasswordFile, "password-file", "", `Read the password from the specified
file path. Leave empty to use an auto
generated value`)
	portableCmd.Flags().StringVarP(&portableLogFile, logFilePathFlag, "l", "", "Leave empty to disable logging")
	portableCmd.Flags().StringVar(&portableLogLevel, logLevelFlag, defaultLogLevel, `Set the log level.
Supported values:

debug, info, warn, error.
`)
	portableCmd.Flags().BoolVar(&portableLogUTCTime, logUTCTimeFlag, false, "Use UTC time for logging")
	portableCmd.Flags().StringSliceVarP(&portablePublicKeys, "public-key", "k", []string{}, "")
	portableCmd.Flags().StringSliceVarP(&portablePermissions, "permissions", "g", []string{"list", "download"},
		`User's permissions. "*" means any
permission`)
	portableCmd.Flags().StringArrayVar(&portableAllowedPatterns, "allowed-patterns", []string{},
		`Allowed file patterns case insensitive.
The format is:
/dir::pattern1,pattern2.
For example: "/somedir::*.jpg,a*b?.png"`)
	portableCmd.Flags().StringArrayVar(&portableDeniedPatterns, "denied-patterns", []string{},
		`Denied file patterns case insensitive.
The format is:
/dir::pattern1,pattern2.
For example: "/somedir::*.jpg,a*b?.png"`)
	portableCmd.Flags().StringVarP(&portableFsProvider, "fs-provider", "f", "osfs", `osfs => local filesystem (legacy value: 0)
s3fs => AWS S3 compatible (legacy: 1)
gcsfs => Google Cloud Storage (legacy: 2)
azblobfs => Azure Blob Storage (legacy: 3)
cryptfs => Encrypted local filesystem (legacy: 4)
sftpfs => SFTP (legacy: 5)`)
	portableCmd.Flags().StringVar(&portableS3Bucket, "s3-bucket", "", "")
	portableCmd.Flags().StringVar(&portableS3Region, "s3-region", "", "")
	portableCmd.Flags().StringVar(&portableS3AccessKey, "s3-access-key", "", "")
	portableCmd.Flags().StringVar(&portableS3AccessSecret, "s3-access-secret", "", "")
	portableCmd.Flags().StringVar(&portableS3RoleARN, "s3-role-arn", "", "")
	portableCmd.Flags().StringVar(&portableS3Endpoint, "s3-endpoint", "", "")
	portableCmd.Flags().StringVar(&portableS3StorageClass, "s3-storage-class", "", "")
	portableCmd.Flags().StringVar(&portableS3ACL, "s3-acl", "", "")
	portableCmd.Flags().StringVar(&portableS3KeyPrefix, "s3-key-prefix", "", `Allows to restrict access to the
virtual folder identified by this
prefix and its contents`)
	portableCmd.Flags().IntVar(&portableS3ULPartSize, "s3-upload-part-size", 5, `The buffer size for multipart uploads
(MB)`)
	portableCmd.Flags().IntVar(&portableS3ULConcurrency, "s3-upload-concurrency", 2, `How many parts are uploaded in
parallel`)
	portableCmd.Flags().BoolVar(&portableS3ForcePathStyle, "s3-force-path-style", false, `Force path style bucket URL`)
	portableCmd.Flags().BoolVar(&portableS3SkipTLSVerify, "s3-skip-tls-verify", false, `If enabled the S3 client accepts any TLS
certificate presented by the server and
any host name in that certificate.
In this mode, TLS is susceptible to
man-in-the-middle attacks.
This should be used only for testing.
`)
	portableCmd.Flags().StringVar(&portableGCSBucket, "gcs-bucket", "", "")
	portableCmd.Flags().StringVar(&portableGCSStorageClass, "gcs-storage-class", "", "")
	portableCmd.Flags().StringVar(&portableGCSKeyPrefix, "gcs-key-prefix", "", `Allows to restrict access to the
virtual folder identified by this
prefix and its contents`)
	portableCmd.Flags().StringVar(&portableGCSCredentialsFile, "gcs-credentials-file", "", `Google Cloud Storage JSON credentials
file`)
	portableCmd.Flags().IntVar(&portableGCSAutoCredentials, "gcs-automatic-credentials", 1, `0 means explicit credentials using
a JSON credentials file, 1 automatic
`)
	portableCmd.Flags().StringVar(&portableFTPSCert, "ftpd-cert", "", "Path to the certificate file for FTPS")
	portableCmd.Flags().StringVar(&portableFTPSKey, "ftpd-key", "", "Path to the key file for FTPS")
	portableCmd.Flags().StringVar(&portableWebDAVCert, "webdav-cert", "", `Path to the certificate file for WebDAV
over HTTPS`)
	portableCmd.Flags().StringVar(&portableWebDAVKey, "webdav-key", "", `Path to the key file for WebDAV over
HTTPS`)
	portableCmd.Flags().StringVar(&portableHTTPSCert, "httpd-cert", "", `Path to the certificate file for WebClient
over HTTPS`)
	portableCmd.Flags().StringVar(&portableHTTPSKey, "httpd-key", "", `Path to the key file for WebClient over
HTTPS`)
	portableCmd.Flags().StringVar(&portableAzContainer, "az-container", "", "")
	portableCmd.Flags().StringVar(&portableAzAccountName, "az-account-name", "", "")
	portableCmd.Flags().StringVar(&portableAzAccountKey, "az-account-key", "", "")
	portableCmd.Flags().StringVar(&portableAzSASURL, "az-sas-url", "", `Shared access signature URL`)
	portableCmd.Flags().StringVar(&portableAzEndpoint, "az-endpoint", "", `Leave empty to use the default:
"blob.core.windows.net"`)
	portableCmd.Flags().StringVar(&portableAzAccessTier, "az-access-tier", "", `Leave empty to use the default
container setting`)
	portableCmd.Flags().StringVar(&portableAzKeyPrefix, "az-key-prefix", "", `Allows to restrict access to the
virtual folder identified by this
prefix and its contents`)
	portableCmd.Flags().IntVar(&portableAzULPartSize, "az-upload-part-size", 5, `The buffer size for multipart uploads
(MB)`)
	portableCmd.Flags().IntVar(&portableAzULConcurrency, "az-upload-concurrency", 5, `How many parts are uploaded in
parallel`)
	portableCmd.Flags().IntVar(&portableAzDLPartSize, "az-download-part-size", 5, `The buffer size for multipart downloads
(MB)`)
	portableCmd.Flags().IntVar(&portableAzDLConcurrency, "az-download-concurrency", 5, `How many parts are downloaded in
parallel`)
	portableCmd.Flags().BoolVar(&portableAzUseEmulator, "az-use-emulator", false, "")
	portableCmd.Flags().StringVar(&portableCryptPassphrase, "crypto-passphrase", "", `Passphrase for encryption/decryption`)
	portableCmd.Flags().StringVar(&portableSFTPEndpoint, "sftp-endpoint", "", `SFTP endpoint as host:port for SFTP
provider`)
	portableCmd.Flags().StringVar(&portableSFTPUsername, "sftp-username", "", `SFTP user for SFTP provider`)
	portableCmd.Flags().StringVar(&portableSFTPPassword, "sftp-password", "", `SFTP password for SFTP provider`)
	portableCmd.Flags().StringVar(&portableSFTPPrivateKeyPath, "sftp-key-path", "", `SFTP private key path for SFTP provider`)
	portableCmd.Flags().StringSliceVar(&portableSFTPFingerprints, "sftp-fingerprints", []string{}, `SFTP fingerprints to verify remote host
key for SFTP provider`)
	portableCmd.Flags().StringVar(&portableSFTPPrefix, "sftp-prefix", "", `SFTP prefix allows restrict all
operations to a given path within the
remote SFTP server`)
	portableCmd.Flags().BoolVar(&portableSFTPDisableConcurrentReads, "sftp-disable-concurrent-reads", false, `Concurrent reads are safe to use and
disabling them will degrade performance.
Disable for read once servers`)
	portableCmd.Flags().Int64Var(&portableSFTPDBufferSize, "sftp-buffer-size", 0, `The size of the buffer (in MB) to use
for transfers. By enabling buffering,
the reads and writes, from/to the
remote SFTP server, are split in
multiple concurrent requests and this
allows data to be transferred at a
faster rate, over high latency networks,
by overlapping round-trip times`)
	portableCmd.Flags().IntVar(&graceTime, graceTimeFlag, 0,
		`This grace time defines the number of
seconds allowed for existing transfers
to get completed before shutting down.
A graceful shutdown is triggered by an
interrupt signal.
`)
	addConfigFlags(portableCmd)
	rootCmd.AddCommand(portableCmd)
}

func parsePatternsFilesFilters() []sdk.PatternsFilter {
	var patterns []sdk.PatternsFilter
	for _, val := range portableAllowedPatterns {
		p, exts := getPatternsFilterValues(strings.TrimSpace(val))
		if p != "" {
			patterns = append(patterns, sdk.PatternsFilter{
				Path:            path.Clean(p),
				AllowedPatterns: exts,
				DeniedPatterns:  []string{},
			})
		}
	}
	for _, val := range portableDeniedPatterns {
		p, exts := getPatternsFilterValues(strings.TrimSpace(val))
		if p != "" {
			found := false
			for index, e := range patterns {
				if path.Clean(e.Path) == path.Clean(p) {
					patterns[index].DeniedPatterns = append(patterns[index].DeniedPatterns, exts...)
					found = true
					break
				}
			}
			if !found {
				patterns = append(patterns, sdk.PatternsFilter{
					Path:            path.Clean(p),
					AllowedPatterns: []string{},
					DeniedPatterns:  exts,
				})
			}
		}
	}
	return patterns
}

func getPatternsFilterValues(value string) (string, []string) {
	if strings.Contains(value, "::") {
		dirExts := strings.Split(value, "::")
		if len(dirExts) > 1 {
			dir := strings.TrimSpace(dirExts[0])
			exts := []string{}
			for _, e := range strings.Split(dirExts[1], ",") {
				cleanedExt := strings.TrimSpace(e)
				if cleanedExt != "" {
					exts = append(exts, cleanedExt)
				}
			}
			if dir != "" && len(exts) > 0 {
				return dir, exts
			}
		}
	}
	return "", nil
}

func getFileContents(name string) (string, error) {
	fi, err := os.Stat(name)
	if err != nil {
		return "", err
	}
	if fi.Size() > 1048576 {
		return "", fmt.Errorf("%q is too big %v/1048576 bytes", name, fi.Size())
	}
	contents, err := os.ReadFile(name)
	if err != nil {
		return "", err
	}
	return string(contents), nil
}

<<<<<<< HEAD
type virtualFolder struct {
	VirtualPath string
	Permissions []string
}

func parseFoldersFromStringSlice(in []string) (map[string]virtualFolder, error) {
	mapping := make(map[string]virtualFolder)
	for _, folder := range in {
		splitted := strings.Split(folder, ":")
		hostPath := splitted[0]
		virtualPath := hostPath
		var permissions string

		if len(splitted) < 1 || len(splitted) > 3 {
			return nil, fmt.Errorf("malformed folder %s", folder)
		}
		if len(splitted) > 1 && len(splitted[1]) > 0 {
			virtualPath = splitted[1]
		}
		if len(splitted) > 2 {
			permissions = splitted[2]
		}

		vFolder := virtualFolder{
			VirtualPath: virtualPath,
		}
		if len(permissions) > 0 {
			vFolder.Permissions = strings.Split(permissions, ";")
		}

		mapping[hostPath] = vFolder
	}

	return mapping, nil
=======
func shutdownSFTPDOnInactivity(svc *service.Service, sftpPort, inactiveShutdownSeconds int) {
	username := svc.PortableUser.Username
	checkDuration := 3 * time.Second
	shutdownAfter := time.Now().
		Add(checkDuration).
		Add(time.Duration(inactiveShutdownSeconds) * time.Second)

	ticker := time.NewTicker(checkDuration)
	warningLogged := false
	current := 0
	fmt.Println("automatic inactivity shutdown enabled")
	for {
		select {
		case <-ticker.C:
			connections := common.Connections.GetActiveSessions(username)
			if current > connections {
				fmt.Println(fmt.Sprintf("[%d] connection for user %q closed", sftpPort, username))
			} else if current < connections {
				fmt.Println(fmt.Sprintf("[%d] new connection for user %q", sftpPort, username))
			}
			current = connections
			if connections > 0 {
				shutdownAfter = time.Now().
					Add(checkDuration).
					Add(time.Duration(inactiveShutdownSeconds) * time.Second)
				warningLogged = false
				continue
			}

			if time.Now().After(shutdownAfter) {
				fmt.Println("shutdown due to inactivity")
				svc.Stop()
				return
			}

			if !warningLogged {
				fmt.Println(fmt.Sprintf("there are no active connections. Server will be shutdown after %s if no new connection is established", shutdownAfter))
				warningLogged = true
			}
		}
	}
>>>>>>> 6fcd4e89
}<|MERGE_RESOLUTION|>--- conflicted
+++ resolved
@@ -559,7 +559,6 @@
 	return string(contents), nil
 }
 
-<<<<<<< HEAD
 type virtualFolder struct {
 	VirtualPath string
 	Permissions []string
@@ -594,7 +593,8 @@
 	}
 
 	return mapping, nil
-=======
+}
+
 func shutdownSFTPDOnInactivity(svc *service.Service, sftpPort, inactiveShutdownSeconds int) {
 	username := svc.PortableUser.Username
 	checkDuration := 3 * time.Second
@@ -636,5 +636,4 @@
 			}
 		}
 	}
->>>>>>> 6fcd4e89
 }